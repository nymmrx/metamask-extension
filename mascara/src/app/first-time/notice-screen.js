--- conflicted
+++ resolved
@@ -6,11 +6,8 @@
 import { markNoticeRead } from '../../../../ui/app/actions'
 import Identicon from '../../../../ui/app/components/identicon'
 import Breadcrumbs from './breadcrumbs'
-<<<<<<< HEAD
 import { DEFAULT_ROUTE } from '../../../../ui/app/routes'
-=======
 import LoadingScreen from './loading-screen'
->>>>>>> e001c090
 
 class NoticeScreen extends Component {
   static propTypes = {
@@ -20,7 +17,6 @@
       date: PropTypes.string,
       body: PropTypes.string,
     }),
-<<<<<<< HEAD
     location: PropTypes.shape({
       state: PropTypes.shape({
         next: PropTypes.func.isRequired,
@@ -28,10 +24,7 @@
     }),
     markNoticeRead: PropTypes.func,
     history: PropTypes.object,
-=======
-    next: PropTypes.func.isRequired,
-    markNoticeRead: PropTypes.func,
->>>>>>> e001c090
+    isLoading: PropTypes.bool,
   };
 
   static defaultProps = {
@@ -47,22 +40,12 @@
   }
 
   acceptTerms = () => {
-<<<<<<< HEAD
     const { markNoticeRead, lastUnreadNotice, history } = this.props
     markNoticeRead(lastUnreadNotice)
       .then(() => {
         history.push(DEFAULT_ROUTE)
         this.setState({ atBottom: false })
       })
-=======
-    const { markNoticeRead, lastUnreadNotice, next } = this.props
-    const defer = markNoticeRead(lastUnreadNotice)
-      .then(() => this.setState({ atBottom: false }))
-
-    if ((/terms/gi).test(lastUnreadNotice.title)) {
-      defer.then(next)
-    }
->>>>>>> e001c090
   }
 
   onScroll = debounce(() => {
@@ -79,38 +62,11 @@
     const {
       address,
       lastUnreadNotice: { title, body },
-<<<<<<< HEAD
-=======
       isLoading,
->>>>>>> e001c090
     } = this.props
     const { atBottom } = this.state
 
     return (
-<<<<<<< HEAD
-      <div className="first-time-flow">
-        <div
-          className="tou"
-          onScroll={this.onScroll}
-        >
-          <Identicon address={address} diameter={70} />
-          <div className="tou__title">{title}</div>
-          <Markdown
-            className="tou__body markdown"
-            source={body}
-            skipHtml
-          />
-          <button
-            className="first-time-flow__button"
-            onClick={atBottom && this.acceptTerms}
-            disabled={!atBottom}
-          >
-            Accept
-          </button>
-          <Breadcrumbs total={3} currentIndex={2} />
-        </div>
-      </div>
-=======
       isLoading
         ? <LoadingScreen />
         : (
@@ -139,7 +95,6 @@
             </div>
           </div>
         )
->>>>>>> e001c090
     )
   }
 }
