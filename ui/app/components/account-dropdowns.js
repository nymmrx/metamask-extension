--- conflicted
+++ resolved
@@ -58,10 +58,7 @@
               },
             },
           ),
-<<<<<<< HEAD
           this.indicateIfLoose(keyring.type),
-          h('span', { style: { marginLeft: '20px', fontSize: '24px' } }, identity.name || ''),
-=======
           h('span', {
             style: {
               marginLeft: '20px',
@@ -72,7 +69,6 @@
               textOverflow: 'ellipsis',
             },
           }, identity.name || ''),
->>>>>>> 2885a954
           h('span', { style: { marginLeft: '20px', fontSize: '24px' } }, isSelected ? h('.check', '✓') : null),
         ]
       )
