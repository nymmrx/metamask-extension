--- conflicted
+++ resolved
@@ -1,10 +1,6 @@
 import React, { Component } from 'react'
 import PropTypes from 'prop-types'
-<<<<<<< HEAD
-import debounce from 'lodash.debounce'
-=======
 import { debounce } from 'lodash'
->>>>>>> df85ab6e
 import SendRowWrapper from '../send-row-wrapper'
 import AmountMaxButton from './amount-max-button'
 import UserPreferencedCurrencyInput from '../../../../components/app/user-preferenced-currency-input'
@@ -35,15 +31,9 @@
 
   componentDidUpdate (prevProps) {
     const { maxModeOn: prevMaxModeOn, gasTotal: prevGasTotal } = prevProps
-<<<<<<< HEAD
-    const { maxModeOn, amount, gasTotal, selectedToken } = this.props
-
-    if (maxModeOn && selectedToken && !prevMaxModeOn) {
-=======
     const { maxModeOn, amount, gasTotal, sendToken } = this.props
 
     if (maxModeOn && sendToken && !prevMaxModeOn) {
->>>>>>> df85ab6e
       this.updateGas(amount)
     }
 
@@ -112,15 +102,6 @@
   renderInput () {
     const { amount, inError, sendToken } = this.props
 
-<<<<<<< HEAD
-    return (
-      <Component
-        onChange={this.handleChange}
-        error={inError}
-        value={amount}
-      />
-    )
-=======
     return sendToken ?
       (
         <UserPreferencedTokenInput
@@ -137,7 +118,6 @@
           value={amount}
         />
       )
->>>>>>> df85ab6e
   }
 
   render () {
