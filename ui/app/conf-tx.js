const inherits = require('util').inherits
const Component = require('react').Component
const ReactCSSTransitionGroup = require('react-addons-css-transition-group')
const h = require('react-hyperscript')
const connect = require('react-redux').connect
const actions = require('./actions')
const txHelper = require('../lib/tx-helper')
const isPopupOrNotification = require('../../app/scripts/lib/is-popup-or-notification')

const PendingTx = require('./components/pending-tx')
const PendingMsg = require('./components/pending-msg')

module.exports = connect(mapStateToProps)(ConfirmTxScreen)

function mapStateToProps (state) {
  return {
    identities: state.metamask.identities,
    accounts: state.metamask.accounts,
    selectedAddress: state.metamask.selectedAddress,
    unconfTxs: state.metamask.unconfTxs,
    unconfMsgs: state.metamask.unconfMsgs,
    index: state.appState.currentView.context,
    warning: state.appState.warning,
  }
}

inherits(ConfirmTxScreen, Component)
function ConfirmTxScreen () {
  Component.call(this)
}

ConfirmTxScreen.prototype.render = function () {
  var state = this.props

  var unconfTxs = state.unconfTxs
  var unconfMsgs = state.unconfMsgs
  var unconfTxList = txHelper(unconfTxs, unconfMsgs)
  var index = state.index !== undefined ? state.index : 0
<<<<<<< HEAD
  var txData = unconfTxList[index] || {}
  var isNotification = isPopupOrNotification() === 'notification'
=======
  var txData = unconfTxList[index] || unconfTxList[0] || {}
>>>>>>> 4448b635

  return (

    h('.flex-column.flex-grow', [

      // subtitle and nav
      h('.section-title.flex-row.flex-center', [
        !isNotification ? h('i.fa.fa-arrow-left.fa-lg.cursor-pointer', {
          onClick: this.goHome.bind(this),
        }) : null,
        h('h2.page-subtitle', 'Confirm Transaction'),
      ]),

      h('h3', {
        style: {
          alignSelf: 'center',
          display: unconfTxList.length > 1 ? 'block' : 'none',
        },
      }, [
        h('i.fa.fa-arrow-left.fa-lg.cursor-pointer', {
          style: {
            display: state.index === 0 ? 'none' : 'inline-block',
          },
          onClick: () => state.dispatch(actions.previousTx()),
        }),
        ` ${state.index + 1} of ${unconfTxList.length} `,
        h('i.fa.fa-arrow-right.fa-lg.cursor-pointer', {
          style: {
            display: state.index + 1 === unconfTxList.length ? 'none' : 'inline-block',
          },
          onClick: () => state.dispatch(actions.nextTx()),
        }),
      ]),

      warningIfExists(state.warning),

      h(ReactCSSTransitionGroup, {
        className: 'css-transition-group',
        transitionName: 'main',
        transitionEnterTimeout: 300,
        transitionLeaveTimeout: 300,
      }, [

        currentTxView({
          // Properties
          txData: txData,
          key: txData.id,
          selectedAddress: state.selectedAddress,
          accounts: state.accounts,
          identities: state.identities,
          // Actions
          sendTransaction: this.sendTransaction.bind(this, txData),
          cancelTransaction: this.cancelTransaction.bind(this, txData),
          signMessage: this.signMessage.bind(this, txData),
          cancelMessage: this.cancelMessage.bind(this, txData),
        }),

      ]),
    ])
  )
}

function currentTxView (opts) {
  if ('txParams' in opts.txData) {
    // This is a pending transaction
    return h(PendingTx, opts)
  } else if ('msgParams' in opts.txData) {
    // This is a pending message to sign
    return h(PendingMsg, opts)
  }
}

ConfirmTxScreen.prototype.sendTransaction = function (txData, event) {
  event.stopPropagation()
  this.props.dispatch(actions.sendTx(txData))
}

ConfirmTxScreen.prototype.cancelTransaction = function (txData, event) {
  event.stopPropagation()
  this.props.dispatch(actions.cancelTx(txData))
}

ConfirmTxScreen.prototype.signMessage = function (msgData, event) {
  var params = msgData.msgParams
  params.metamaskId = msgData.id
  event.stopPropagation()
  this.props.dispatch(actions.signMsg(params))
}

ConfirmTxScreen.prototype.cancelMessage = function (msgData, event) {
  event.stopPropagation()
  this.props.dispatch(actions.cancelMsg(msgData))
}

ConfirmTxScreen.prototype.goHome = function (event) {
  event.stopPropagation()
  this.props.dispatch(actions.goHome())
}

function warningIfExists (warning) {
  if (warning) {
    return h('span.error', { style: { margin: 'auto' } }, warning)
  }
}<|MERGE_RESOLUTION|>--- conflicted
+++ resolved
@@ -36,12 +36,8 @@
   var unconfMsgs = state.unconfMsgs
   var unconfTxList = txHelper(unconfTxs, unconfMsgs)
   var index = state.index !== undefined ? state.index : 0
-<<<<<<< HEAD
-  var txData = unconfTxList[index] || {}
+  var txData = unconfTxList[index] || unconfTxList[0] || {}
   var isNotification = isPopupOrNotification() === 'notification'
-=======
-  var txData = unconfTxList[index] || unconfTxList[0] || {}
->>>>>>> 4448b635
 
   return (
 
