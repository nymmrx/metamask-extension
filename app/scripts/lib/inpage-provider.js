const pump = require('pump')
const RpcEngine = require('json-rpc-engine')
const createIdRemapMiddleware = require('json-rpc-engine/src/idRemapMiddleware')
const createStreamMiddleware = require('json-rpc-middleware-stream')
const LocalStorageStore = require('obs-store')
const ObjectMultiplex = require('obj-multiplex')

module.exports = MetamaskInpageProvider

function MetamaskInpageProvider (connectionStream) {
  const self = this

  // setup connectionStream multiplexing
  const mux = self.mux = new ObjectMultiplex()
  pump(
    connectionStream,
    mux,
    connectionStream,
    (err) => logStreamDisconnectWarning('MetaMask', err)
  )

  // subscribe to metamask public config (one-way)
  self.publicConfigStore = new LocalStorageStore({ storageKey: 'MetaMask-Config' })
  pump(
    mux.createStream('publicConfig'),
    self.publicConfigStore,
    (err) => logStreamDisconnectWarning('MetaMask PublicConfigStore', err)
  )

  // ignore phishing warning message (handled elsewhere)
  mux.ignoreStream('phishing')

  // connect to async provider
  const streamMiddleware = createStreamMiddleware()
  pump(
    streamMiddleware.stream,
    mux.createStream('provider'),
    streamMiddleware.stream,
    (err) => logStreamDisconnectWarning('MetaMask RpcProvider', err)
  )
<<<<<<< HEAD
  // handle sendAsync requests via dapp-side rpc engine
  const engine = new RpcEngine()
  engine.push(createIdRemapMiddleware())
  engine.push(streamMiddleware)

  self.sendAsync = engine.handle.bind(engine)
=======
  // start and stop polling to unblock first block lock

  self.idMap = {}
}

// handle sendAsync requests via asyncProvider
// also remap ids inbound and outbound
MetamaskInpageProvider.prototype.sendAsync = function (payload, cb) {
  const self = this

  // rewrite request ids
  const request = eachJsonMessage(payload, (_message) => {
    const message = Object.assign({}, _message)
    const newId = createRandomId()
    self.idMap[newId] = message.id
    message.id = newId
    return message
  })

  // forward to asyncProvider
  self.asyncProvider.sendAsync(request, (err, _res) => {
    if (err) return cb(err)
    // transform messages to original ids
    const res = eachJsonMessage(_res, (message) => {
      const oldId = self.idMap[message.id]
      delete self.idMap[message.id]
      message.id = oldId
      return message
    })
    cb(null, res)
  })
>>>>>>> 96107556
}


MetamaskInpageProvider.prototype.send = function (payload) {
  const self = this

  let selectedAddress
  let result = null
  switch (payload.method) {

    case 'eth_accounts':
      // read from localStorage
      selectedAddress = self.publicConfigStore.getState().selectedAddress
      result = selectedAddress ? [selectedAddress] : []
      break

    case 'eth_coinbase':
      // read from localStorage
      selectedAddress = self.publicConfigStore.getState().selectedAddress
      result = selectedAddress || null
      break

    case 'eth_uninstallFilter':
      self.sendAsync(payload, noop)
      result = true
      break

    case 'net_version':
      const networkVersion = self.publicConfigStore.getState().networkVersion
      result = networkVersion || null
      break

    // throw not-supported Error
    default:
      var link = 'https://github.com/MetaMask/faq/blob/master/DEVELOPERS.md#dizzy-all-async---think-of-metamask-as-a-light-client'
      var message = `The MetaMask Web3 object does not support synchronous methods like ${payload.method} without a callback parameter. See ${link} for details.`
      throw new Error(message)

  }

  // return the result
  return {
    id: payload.id,
    jsonrpc: payload.jsonrpc,
    result: result,
  }
}

MetamaskInpageProvider.prototype.isConnected = function () {
  return true
}

MetamaskInpageProvider.prototype.isMetaMask = true

// util

function logStreamDisconnectWarning (remoteLabel, err) {
  let warningMsg = `MetamaskInpageProvider - lost connection to ${remoteLabel}`
  if (err) warningMsg += '\n' + err.stack
  console.warn(warningMsg)
}

function noop () {}<|MERGE_RESOLUTION|>--- conflicted
+++ resolved
@@ -38,46 +38,19 @@
     streamMiddleware.stream,
     (err) => logStreamDisconnectWarning('MetaMask RpcProvider', err)
   )
-<<<<<<< HEAD
+
   // handle sendAsync requests via dapp-side rpc engine
-  const engine = new RpcEngine()
-  engine.push(createIdRemapMiddleware())
-  engine.push(streamMiddleware)
-
-  self.sendAsync = engine.handle.bind(engine)
-=======
-  // start and stop polling to unblock first block lock
-
-  self.idMap = {}
+  const rpcEngine = new RpcEngine()
+  rpcEngine.push(createIdRemapMiddleware())
+  rpcEngine.push(streamMiddleware)
+  self.rpcEngine = rpcEngine
 }
 
 // handle sendAsync requests via asyncProvider
 // also remap ids inbound and outbound
 MetamaskInpageProvider.prototype.sendAsync = function (payload, cb) {
   const self = this
-
-  // rewrite request ids
-  const request = eachJsonMessage(payload, (_message) => {
-    const message = Object.assign({}, _message)
-    const newId = createRandomId()
-    self.idMap[newId] = message.id
-    message.id = newId
-    return message
-  })
-
-  // forward to asyncProvider
-  self.asyncProvider.sendAsync(request, (err, _res) => {
-    if (err) return cb(err)
-    // transform messages to original ids
-    const res = eachJsonMessage(_res, (message) => {
-      const oldId = self.idMap[message.id]
-      delete self.idMap[message.id]
-      message.id = oldId
-      return message
-    })
-    cb(null, res)
-  })
->>>>>>> 96107556
+  self.rpcEngine.handle(payload, cb)
 }
 
 
