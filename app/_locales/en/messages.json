--- conflicted
+++ resolved
@@ -1753,16 +1753,6 @@
   },
   "encryptionPublicKeyNotice": {
     "message": "$1 would like your public encryption key. By consenting, this site will be able to compose encrypted messages to you.",
-<<<<<<< HEAD
     "description": "$1 is the web3 site name"
-  },
-  "thisSite": {
-    "message": "this site"
-  },
-  "thisAccount": {
-    "message": "This account"
-=======
-    "description": "$1 is website or dapp name"
->>>>>>> 4dfe4e74
   }
 }